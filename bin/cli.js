--- conflicted
+++ resolved
@@ -91,13 +91,9 @@
                 maxFileSize: parseFileSize(options.maxFileSize),
                 ignoreDefaultPatterns: options.all,
                 noGitignore: !options.gitignore,  // Commander sets gitignore=false when --no-gitignore is used
-<<<<<<< HEAD
                 silent: options.silent,
-                verbose: options.verbose
-=======
-                silent: options.quiet,
+                verbose: options.verbose,
                 hierarchicalContent: options.hierarchical
->>>>>>> bf598e57
             };
 
             try {
