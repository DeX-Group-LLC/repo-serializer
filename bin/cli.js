--- conflicted
+++ resolved
@@ -93,16 +93,11 @@
                 maxFileSize: parseFileSize(options.maxFileSize),
                 ignoreDefaultPatterns: options.all,
                 noGitignore: !options.gitignore,  // Commander sets gitignore=false when --no-gitignore is used
-<<<<<<< HEAD
-                silent: options.quiet,
+                silent: options.silent,
+                verbose: options.verbose,
                 hierarchicalContent: options.hierarchical,
                 maxReplacementRatio: parseFloat(options.maxReplacementRatio),
                 keepReplacementChars: options.keepReplacementChars || false
-=======
-                silent: options.silent,
-                verbose: options.verbose,
-                hierarchicalContent: options.hierarchical
->>>>>>> f6ffb5cd
             };
 
             // Validate maxReplacementRatio
