const fs = require('fs');
const path = require('path');
const ignore = require('ignore');

/** @constant {number} DEFAULT_MAX_FILE_SIZE - Default maximum file size in bytes (8KB) */
const DEFAULT_MAX_FILE_SIZE = 8192;

/** @constant {number} MIN_FILE_SIZE - Minimum allowed file size in bytes (512B) */
const MIN_FILE_SIZE = 512;

/** @constant {number} MAX_FILE_SIZE - Maximum allowed file size in bytes (4MB) */
const MAX_FILE_SIZE = 4 * 1024 * 1024;

/**
 * Configuration options for repository serialization
 * @typedef {Object} SerializeOptions
 * @property {string} repoRoot - The root directory of the repository to serialize (default: current working directory)
 * @property {string} outputDir - Directory where output files will be written (default: current working directory)
 * @property {string} structureFile - Name of the file to write structure to (default: repo_structure.txt)
 * @property {string} contentFile - Name of the file to write contents to (default: repo_content.txt)
 * @property {string[]} additionalIgnorePatterns - Additional patterns to ignore
 * @property {boolean} [force] - Whether to overwrite existing files without prompting (default: false)
 * @property {boolean} [isCliCall] - Whether this is being called from the CLI (default: false)
 * @property {number} [maxFileSize] - Maximum file size in bytes to process (512B-4MB, default: 8KB)
 * @property {boolean} [ignoreDefaultPatterns] - Whether to disable default ignore patterns (default: false)
 * @property {boolean} [noGitignore] - Whether to disable .gitignore processing (default: false)
<<<<<<< HEAD
 * @property {boolean} [silent] - Whether to suppress console output (default: false)
 * @property {number} [maxReplacementRatio] - Maximum allowed ratio of replacement characters (0-1)
 * @property {boolean} [keepReplacementChars] - Whether to keep replacement characters in output (default: false)
=======
 * @property {boolean} [hierarchicalContent] - Whether to serialize content in hierarchical order (default: false)
>>>>>>> bf598e57
 */

/** @constant {string[]} ALWAYS_IGNORE_PATTERNS - Patterns that are always ignored and cannot be overridden */
const ALWAYS_IGNORE_PATTERNS = [
    '.git/',
];

/** @constant {string[]} DEFAULT_IGNORE_PATTERNS - Patterns that are ignored by default but can be included with --all */
const DEFAULT_IGNORE_PATTERNS = [
    '.*',
    '.*/',
    'package-lock.json',
];

/** @constant {number} DEFAULT_REPLACEMENT_RATIO - Default maximum replacement character ratio */
const DEFAULT_REPLACEMENT_RATIO = 0;

/**
 * Parses a file size in bytes from a string
 * @param {number|string} size - The file size in bytes or a string with optional units (B, KB, MB, GB)
 * @returns {number} - The parsed file size in bytes
 */
function parseFileSize(size = DEFAULT_MAX_FILE_SIZE) {
    // If size is undefined or null, return default
    if (size == null) {
        return DEFAULT_MAX_FILE_SIZE;
    }

    // If size is already a number, return it
    if (typeof size === 'number') {
        return size;
    }

    // Convert to string and trim
    const sizeStr = String(size).replace(/\s+/g, '').toUpperCase();

    // Parse with units
    const match = sizeStr.match(/^(\d+)\s*(B|KB|MB|GB)?$/);
    if (!match) {
        throw new Error(`Invalid file size format: ${size}`);
    }

    const value = parseInt(match[1], 10);
    const unit = match[2];

    switch (unit) {
        default:
        case 'B': return value;
        case 'KB': return value * 1024;
        case 'MB': return value * 1024 * 1024;
        case 'GB': return value * 1024 * 1024 * 1024;
    }
}

/**
 * Pretty-prints a file size in bytes to a human-readable format
 * @param {number} size - The file size in bytes
 * @returns {string} - The pretty-printed file size
 */
function prettyFileSize(size) {
    if (size < 1024) {
        return `${size}B`;
    } else if (size < 1024 * 1024) {
        return `${size / 1024}KB`;
    } else if (size < 1024 * 1024 * 1024) {
        return `${size / (1024 * 1024)}MB`;
    } else {
        return `${size / (1024 * 1024 * 1024)}GB`;
    }
}

/**
 * Checks if a string has a high ratio of replacement characters (U+FFFD),
 * which would indicate it's likely not a text file in this encoding
 *
 * @param {string} text - The text to check
 * @param {number} [maxRatio] - Maximum allowed ratio of replacement characters (between 0 and 1)
 * @returns {boolean} - True if the text has too many replacement characters
 * @throws {Error} If maxRatio is not between 0 and 1
 */
function hasHighReplacementCharacterRatio(text, maxRatio) {
    const replacementChar = '\uFFFD';

    // For maxRatio of 0, just check if the replacement character exists
    if (maxRatio === 0) return text.includes(replacementChar);

    // Otherwise calculate the ratio
    const replacementCount = (text.match(new RegExp(replacementChar, 'g')) || []).length;
    return (replacementCount / text.length) > maxRatio;
}

/**
 * Checks if a file is a text file and within size limit
 *
 * @param {string} filePath - The path to the file
 * @param {number} maxFileSize - Maximum file size in bytes
 * @param {number} [maxReplacementRatio] - Maximum allowed ratio of replacement characters
 * @returns {boolean} - True if the file is a text file and within size limit
 */
function isTextFile(filePath, maxFileSize, maxReplacementRatio) {
    try {
        const stats = fs.statSync(filePath);

        // Try to read the first chunk of the file to determine if it's text
        const fd = fs.openSync(filePath, 'r');
        const buffer = Buffer.alloc(Math.min(maxFileSize, stats.size)); // Read up to maxFileSize or file size
        const bytesRead = fs.readSync(fd, buffer, 0, buffer.length, 0);
        fs.closeSync(fd);

        // If file is empty, consider it text
        if (bytesRead === 0) return true;

        // Decode as UTF-8 (handles BOM automatically)
        const text = buffer.toString('utf8');

        // Replace control characters (except Tab, LF, VT, FF, CR) with replacement character
        const processedText = replaceControlCharacters(text);

        return !hasHighReplacementCharacterRatio(processedText, maxReplacementRatio);
    } catch (error) {
        console.error(`Error reading file ${filePath}: ${error.message}`);
        return false;
    }
}

/**
 * Reads gitignore patterns from a directory
 *
 * @param {string} dir - Directory to read patterns from
 * @returns {string[]} - Array of patterns from the gitignore file
 */
function readGitignorePatterns(dir) {
    const gitignorePath = path.join(dir, '.gitignore');
    if (fs.existsSync(gitignorePath)) {
        const content = fs.readFileSync(gitignorePath, 'utf-8');
        return content.split('\n')
            .map(line => line.trim())
            .filter(line => line && !line.startsWith('#'));
    }
    return [];
}

/**
 * Creates initial ignore instance with default patterns
 *
 * @param {string[]} additionalPatterns - Additional patterns to add
 * @param {boolean} [ignoreDefaultPatterns=false] - Whether to skip adding default ignore patterns
 * @returns {Object} - Ignore instance with configured patterns
 */
function createInitialIgnore(additionalPatterns, ignoreDefaultPatterns) {
    const ig = ignore();
    ig.add(ALWAYS_IGNORE_PATTERNS);

    // Add default patterns unless ignoreDefaultPatterns is true
    if (!ignoreDefaultPatterns) {
        ig.add(DEFAULT_IGNORE_PATTERNS);
    }

    if (additionalPatterns.length > 0) {
        ig.add(additionalPatterns);
    }
    return ig;
}

/**
 * Generates the file and folder structure of the repository.
 *
 * @param {string} dir - The directory to traverse.
 * @param {Object} parentIg - The parent ignore instance
 * @param {string} repoRoot - The root directory of the repository.
 * @param {string} prefix - The prefix for indentation.
 * @param {string[]} additionalPatterns - Additional patterns to ignore.
 * @param {boolean} processGitignore - Whether to process .gitignore files
 * @returns {string} - The file and folder structure.
 */
function generateStructure(dir, parentIg, repoRoot, prefix, additionalPatterns, processGitignore) {
    let structure = '';
    const entries = fs.readdirSync(dir, { withFileTypes: true });

    // Create new ignore instance for this directory
    const ig = ignore().add(parentIg);

    // Add patterns from this directory's .gitignore if it exists and processGitignore is true
    if (processGitignore) {
        const dirPatterns = readGitignorePatterns(dir);
        if (dirPatterns.length > 0) {
            ig.add(dirPatterns);
        }
    }

    // Add root folder name if this is the root level
    if (prefix === '') {
        structure += `${path.basename(dir)}/\n`;
    }

    // Filter and sort entries
    const validEntries = entries
        .filter(entry => {
            const fullPath = path.join(dir, entry.name);
            let relativePath = path.relative(repoRoot, fullPath).replace(/\\/g, '/');
            if (entry.isDirectory()) {
                relativePath += '/';
            }
            return !ig.ignores(relativePath);
        })
        .sort((a, b) => {
            if (a.isDirectory() && !b.isDirectory()) return -1;
            if (!a.isDirectory() && b.isDirectory()) return 1;
            return a.name.localeCompare(b.name);
        });

    validEntries.forEach((entry, index) => {
        const isLast = index === validEntries.length - 1;
        const fullPath = path.join(dir, entry.name);
        const connector = isLast ? '└── ' : '├── ';
        const childPrefix = isLast ? prefix + '    ' : prefix + '│   ';

        structure += `${prefix}${connector}${entry.name}${entry.isDirectory() ? '/' : ''}\n`;

        if (entry.isDirectory()) {
            structure += generateStructure(fullPath, ig, repoRoot, childPrefix, additionalPatterns, processGitignore);
        }
    });

    return structure;
}

/**
 * Replaces control characters with replacement characters
 * @param {string} text - The text to process
 * @returns {string} - Text with control characters replaced
 */
function replaceControlCharacters(text) {
    return text.replace(/[\u0000-\u0008\u000E-\u001F]/g, '\uFFFD');
}

/**
 * Strips replacement characters from text
 * @param {string} text - The text to process
 * @returns {string} - Text with replacement characters removed
 */
function stripReplacementCharacters(text) {
    return text.replace(/\uFFFD/g, '');
}

/**
 * Generates a file containing the contents of all text files in the repository.
 *
 * @param {string} dir - The directory to traverse.
 * @param {Object} parentIg - The parent ignore instance
 * @param {string} repoRoot - The root directory of the repository.
 * @param {string[]} additionalPatterns - Additional patterns to ignore.
 * @param {number} maxFileSize - Maximum file size in bytes
 * @param {boolean} processGitignore - Whether to process .gitignore files
 * @param {boolean} silent - Whether to suppress console output
<<<<<<< HEAD
 * @param {number} maxReplacementRatio - Maximum allowed ratio of replacement characters
 * @param {boolean} keepReplacementChars - Whether to keep replacement characters in output
 * @returns {string} - The file contents.
 */
function generateContentFile(dir, parentIg, repoRoot, additionalPatterns, maxFileSize, processGitignore, silent, maxReplacementRatio, keepReplacementChars) {
=======
 * @param {boolean} hierarchical - Whether to use hierarchical ordering
 * @returns {string} - The file contents.
 */
function generateContentFile(dir, parentIg, repoRoot, additionalPatterns, maxFileSize, processGitignore, silent, hierarchical) {
>>>>>>> bf598e57
    let contentFile = '';
    const entries = fs.readdirSync(dir, { withFileTypes: true });

    // Create new ignore instance for this directory
    const ig = ignore().add(parentIg);

    // Add patterns from this directory's .gitignore if it exists and processGitignore is true
    if (processGitignore) {
        const dirPatterns = readGitignorePatterns(dir);
        if (dirPatterns.length > 0) {
            ig.add(dirPatterns);
        }
    }

    // Filter and sort entries
    const validEntries = entries
        .filter(entry => {
            const fullPath = path.join(dir, entry.name);
            let relativePath = path.relative(repoRoot, fullPath).replace(/\\/g, '/');
            if (entry.isDirectory()) {
                relativePath += '/';
            }
            return !ig.ignores(relativePath);
        })
        .sort((a, b) => {
            if (!hierarchical) {
                // For non-hierarchical mode, directories before files then alphabetical
                if (a.isDirectory() && !b.isDirectory()) return -1;
                if (!a.isDirectory() && b.isDirectory()) return 1;
            }
            return a.name.localeCompare(b.name);
        });

    for (const entry of validEntries) {
        const fullPath = path.join(dir, entry.name);
        let relativePath = path.relative(repoRoot, fullPath).replace(/\\/g, '/');

        if (entry.isDirectory()) {
            relativePath += '/';
<<<<<<< HEAD
        }

        if (ig.ignores(relativePath)) {
            continue;
        }

        if (stats.isDirectory()) {
            contentFile += generateContentFile(fullPath, ig, repoRoot, additionalPatterns, maxFileSize, processGitignore, silent, maxReplacementRatio, keepReplacementChars);
        } else if (isTextFile(fullPath, maxFileSize, maxReplacementRatio)) {
=======
            contentFile += generateContentFile(fullPath, ig, repoRoot, additionalPatterns, maxFileSize, processGitignore, silent, hierarchical);
        } else if (isTextFile(fullPath, maxFileSize)) {
>>>>>>> bf598e57
            contentFile += '>>>>>>>>>>>>>>>>>>>>>>>>>>>>>>>>>>>>>>>>>>>>>>>\n';
            contentFile += `FILE: ${relativePath}\n`;
            contentFile += '>>>>>>>>>>>>>>>>>>>>>>>>>>>>>>>>>>>>>>>>>>>>>>>\n';
            let content = replaceControlCharacters(fs.readFileSync(fullPath, 'utf-8'));
            if (!keepReplacementChars) {
                content = stripReplacementCharacters(content);
            }
            contentFile += content;
            contentFile += '\n';
            contentFile += '<<<<<<<<<<<<<<<<<<<<<<<<<<<<<<<<<<<<<<<<<<<<<\n';
            contentFile += `END FILE: ${relativePath}\n`;
            contentFile += '<<<<<<<<<<<<<<<<<<<<<<<<<<<<<<<<<<<<<<<<<<<<<\n';
        } else if (!silent) {
            console.log(`Skipping non-text file from content file: ${relativePath}`);
        }
    }

    return contentFile;
}

/**
 * Main function to serialize the repository.
 * @param {SerializeOptions} options - Configuration options.
 * @param {string} options.repoRoot - The root directory of the repository to serialize.
 * @param {string} options.outputDir - The output directory for generated files.
 * @param {string} [options.structureFile='repo_structure.txt'] - The name of the structure output file.
 * @param {string} [options.contentFile='repo_content.txt'] - The name of the content output file.
 * @param {string[]} [options.additionalIgnorePatterns=[]] - Additional patterns to ignore.
 * @param {boolean} [options.force=false] - Overwrite existing files without prompting.
 * @param {boolean} [options.isCliCall=false] - Whether this is being called from the CLI.
 * @param {number} [options.maxFileSize=8192] - Maximum file size in bytes to process (512B-4MB).
 * @param {boolean} [options.ignoreDefaultPatterns=false] - Ignore default ignore patterns.
 * @param {boolean} [options.processGitignore=true] - Whether to process .gitignore files.
 * @param {boolean} [options.silent=false] - Whether to suppress console output.
 * @param {boolean} [options.hierarchicalContent=false] - Whether to serialize content in hierarchical order.
 */
function serializeRepo(options) {
    const {
        repoRoot = process.cwd(),
        outputDir = process.cwd(),
        structureFile = 'repo_structure.txt',
        contentFile = 'repo_content.txt',
        additionalIgnorePatterns = [],
        force = false,
        isCliCall = false,
        maxFileSize = DEFAULT_MAX_FILE_SIZE,
        ignoreDefaultPatterns = false,
        noGitignore = false,
        silent = false,
<<<<<<< HEAD
        maxReplacementRatio = DEFAULT_REPLACEMENT_RATIO,
        keepReplacementChars = false
=======
        hierarchicalContent = false
>>>>>>> bf598e57
    } = options;

    // Validate maxFileSize
    if (maxFileSize < MIN_FILE_SIZE || maxFileSize > MAX_FILE_SIZE) {
        throw new Error(`Max file size must be between ${prettyFileSize(MIN_FILE_SIZE)} and ${prettyFileSize(MAX_FILE_SIZE)}`);
    }

    // Validate maxReplacementRatio
    if (maxReplacementRatio < 0 || maxReplacementRatio > 1) {
        throw new Error('Max replacement ratio must be between 0 and 1');
    }

    // Check if output files already exist
    const structurePath = path.join(outputDir, structureFile);
    const contentPath = path.join(outputDir, contentFile);

    if (fs.existsSync(structurePath) || fs.existsSync(contentPath)) {
        if (force) {
            const normalizedStructurePath = path.resolve(structurePath);
            const normalizedContentPath = path.resolve(contentPath);
            const normalizedRepoRoot = path.resolve(repoRoot);
            // Delete existing files when force is true
            if (fs.existsSync(structurePath) && normalizedStructurePath.startsWith(normalizedRepoRoot)) {
                // Only add to ignore if the file is within the repo root
                const relativeStructurePath = path.relative(repoRoot, structurePath).replace(/\\/g, '/');
                additionalIgnorePatterns.push('/' + relativeStructurePath);
            }
            if (fs.existsSync(contentPath) && normalizedContentPath.startsWith(normalizedRepoRoot)) {
                // Only add to ignore if the file is within the repo root
                const relativeContentPath = path.relative(repoRoot, contentPath).replace(/\\/g, '/');
                additionalIgnorePatterns.push('/' + relativeContentPath);
            }
        } else if (isCliCall) {
            throw new Error('PROMPT_REQUIRED');
        } else {
            throw new Error('Output files already exist. Set force=true to overwrite.');
        }
    }

    // Create initial ignore instance with default patterns
    const ig = createInitialIgnore(additionalIgnorePatterns, ignoreDefaultPatterns);

    // Add patterns from root .gitignore if processGitignore is true
    if (!noGitignore) {
        const rootPatterns = readGitignorePatterns(repoRoot);
        if (rootPatterns.length > 0) {
            ig.add(rootPatterns);
        }
    }

    const structure = generateStructure(repoRoot, ig, repoRoot, '', additionalIgnorePatterns, !noGitignore);
<<<<<<< HEAD
    const content = generateContentFile(repoRoot, ig, repoRoot, additionalIgnorePatterns, maxFileSize, !noGitignore, silent, maxReplacementRatio, keepReplacementChars);
=======
    const content = generateContentFile(repoRoot, ig, repoRoot, additionalIgnorePatterns, maxFileSize, !noGitignore, silent, hierarchicalContent);
>>>>>>> bf598e57

    // Ensure output directory exists
    fs.mkdirSync(outputDir, { recursive: true });

    fs.writeFileSync(path.join(outputDir, structureFile), structure);
    fs.writeFileSync(path.join(outputDir, contentFile), content);

    console.log(`Repository structure written to: ${path.join(outputDir, structureFile)}`);
    console.log(`Repository contents written to: ${path.join(outputDir, contentFile)}`);
}

module.exports = {
    parseFileSize,
    prettyFileSize,
    serializeRepo,
    DEFAULT_IGNORE_PATTERNS,
    ALWAYS_IGNORE_PATTERNS,
    DEFAULT_MAX_FILE_SIZE,
    DEFAULT_REPLACEMENT_RATIO,
    MIN_FILE_SIZE,
    MAX_FILE_SIZE
};<|MERGE_RESOLUTION|>--- conflicted
+++ resolved
@@ -24,13 +24,10 @@
  * @property {number} [maxFileSize] - Maximum file size in bytes to process (512B-4MB, default: 8KB)
  * @property {boolean} [ignoreDefaultPatterns] - Whether to disable default ignore patterns (default: false)
  * @property {boolean} [noGitignore] - Whether to disable .gitignore processing (default: false)
-<<<<<<< HEAD
  * @property {boolean} [silent] - Whether to suppress console output (default: false)
+ * @property {boolean} [hierarchicalContent] - Whether to serialize content in hierarchical order (default: false)
  * @property {number} [maxReplacementRatio] - Maximum allowed ratio of replacement characters (0-1)
  * @property {boolean} [keepReplacementChars] - Whether to keep replacement characters in output (default: false)
-=======
- * @property {boolean} [hierarchicalContent] - Whether to serialize content in hierarchical order (default: false)
->>>>>>> bf598e57
  */
 
 /** @constant {string[]} ALWAYS_IGNORE_PATTERNS - Patterns that are always ignored and cannot be overridden */
@@ -286,18 +283,12 @@
  * @param {number} maxFileSize - Maximum file size in bytes
  * @param {boolean} processGitignore - Whether to process .gitignore files
  * @param {boolean} silent - Whether to suppress console output
-<<<<<<< HEAD
+ * @param {boolean} hierarchical - Whether to use hierarchical ordering
  * @param {number} maxReplacementRatio - Maximum allowed ratio of replacement characters
  * @param {boolean} keepReplacementChars - Whether to keep replacement characters in output
  * @returns {string} - The file contents.
  */
-function generateContentFile(dir, parentIg, repoRoot, additionalPatterns, maxFileSize, processGitignore, silent, maxReplacementRatio, keepReplacementChars) {
-=======
- * @param {boolean} hierarchical - Whether to use hierarchical ordering
- * @returns {string} - The file contents.
- */
-function generateContentFile(dir, parentIg, repoRoot, additionalPatterns, maxFileSize, processGitignore, silent, hierarchical) {
->>>>>>> bf598e57
+function generateContentFile(dir, parentIg, repoRoot, additionalPatterns, maxFileSize, processGitignore, silent, hierarchical, maxReplacementRatio, keepReplacementChars) {
     let contentFile = '';
     const entries = fs.readdirSync(dir, { withFileTypes: true });
 
@@ -337,20 +328,8 @@
 
         if (entry.isDirectory()) {
             relativePath += '/';
-<<<<<<< HEAD
-        }
-
-        if (ig.ignores(relativePath)) {
-            continue;
-        }
-
-        if (stats.isDirectory()) {
-            contentFile += generateContentFile(fullPath, ig, repoRoot, additionalPatterns, maxFileSize, processGitignore, silent, maxReplacementRatio, keepReplacementChars);
+            contentFile += generateContentFile(fullPath, ig, repoRoot, additionalPatterns, maxFileSize, processGitignore, silent, hierarchical, maxReplacementRatio, keepReplacementChars);
         } else if (isTextFile(fullPath, maxFileSize, maxReplacementRatio)) {
-=======
-            contentFile += generateContentFile(fullPath, ig, repoRoot, additionalPatterns, maxFileSize, processGitignore, silent, hierarchical);
-        } else if (isTextFile(fullPath, maxFileSize)) {
->>>>>>> bf598e57
             contentFile += '>>>>>>>>>>>>>>>>>>>>>>>>>>>>>>>>>>>>>>>>>>>>>>>\n';
             contentFile += `FILE: ${relativePath}\n`;
             contentFile += '>>>>>>>>>>>>>>>>>>>>>>>>>>>>>>>>>>>>>>>>>>>>>>>\n';
@@ -400,12 +379,9 @@
         ignoreDefaultPatterns = false,
         noGitignore = false,
         silent = false,
-<<<<<<< HEAD
+        hierarchicalContent = false,
         maxReplacementRatio = DEFAULT_REPLACEMENT_RATIO,
         keepReplacementChars = false
-=======
-        hierarchicalContent = false
->>>>>>> bf598e57
     } = options;
 
     // Validate maxFileSize
@@ -457,11 +433,7 @@
     }
 
     const structure = generateStructure(repoRoot, ig, repoRoot, '', additionalIgnorePatterns, !noGitignore);
-<<<<<<< HEAD
-    const content = generateContentFile(repoRoot, ig, repoRoot, additionalIgnorePatterns, maxFileSize, !noGitignore, silent, maxReplacementRatio, keepReplacementChars);
-=======
-    const content = generateContentFile(repoRoot, ig, repoRoot, additionalIgnorePatterns, maxFileSize, !noGitignore, silent, hierarchicalContent);
->>>>>>> bf598e57
+    const content = generateContentFile(repoRoot, ig, repoRoot, additionalIgnorePatterns, maxFileSize, !noGitignore, silent, hierarchicalContent, maxReplacementRatio, keepReplacementChars);
 
     // Ensure output directory exists
     fs.mkdirSync(outputDir, { recursive: true });
