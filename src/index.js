--- conflicted
+++ resolved
@@ -215,7 +215,6 @@
         isCliCall = false
     } = options;
 
-<<<<<<< HEAD
     // Check if output files already exist
     const structurePath = path.join(outputDir, structureFile);
     const contentPath = path.join(outputDir, contentFile);
@@ -232,13 +231,6 @@
         }
     }
 
-    // Start with default patterns, add root .gitignore patterns and any additional patterns
-    const gitignorePatterns = [
-        ...DEFAULT_IGNORE_PATTERNS,
-        ...additionalIgnorePatterns,
-        ...getGitignorePatterns(repoRoot, repoRoot)
-    ];
-=======
     // Create initial ignore instance with default patterns
     const ig = createInitialIgnore(additionalIgnorePatterns);
 
@@ -247,7 +239,6 @@
     if (rootPatterns.length > 0) {
         ig.add(rootPatterns);
     }
->>>>>>> df8658a4
 
     const structure = generateStructure(repoRoot, ig, repoRoot, '', additionalIgnorePatterns);
     const content = generateContentFile(repoRoot, ig, repoRoot, additionalIgnorePatterns);
